import streamlit as st
import httpx # For making async HTTP requests
import asyncio
import os
import uuid
from datetime import datetime
from typing import AsyncGenerator, List, Dict, Any, Optional

# --- Configuration ---
# Load environment variables (important for backend URL)
from dotenv import load_dotenv
load_dotenv()

BACKEND_HOST = os.getenv("BACKEND_HOST", "127.0.0.1")
BACKEND_PORT = os.getenv("BACKEND_PORT", "8000")
API_BASE_URL = f"http://{BACKEND_HOST}:{BACKEND_PORT}"

# --- Session State Management for LLM Configuration ---
def initialize_llm_config_session_state():
    """Initializes LLM configuration in Streamlit session state."""
    if "llm_provider" not in st.session_state:
        st.session_state.llm_provider = "gemini"
    if "llm_model" not in st.session_state:
        st.session_state.llm_model = "gemini-2.5-flash"
    if "temperature" not in st.session_state:
        st.session_state.temperature = 0.3
    if "max_tokens" not in st.session_state:
        st.session_state.max_tokens = 1024
    if "rag_enabled" not in st.session_state:
        st.session_state.rag_enabled = False # Default RAG to disabled

# --- FastAPI Client Utility Functions ---

async def call_generate_stream_api(
    question: str,
    llm_provider: str,
    llm_model: str,
    temperature: float,
    max_tokens: int,
    session_id: str,
    rag_enabled: bool
) -> AsyncGenerator[str, None]:
    """
    Calls the FastAPI backend's /generate_stream endpoint and yields streamed chunks.
    CORRECTED: Using httpx.AsyncClient().stream() method for explicit streaming requests.
    """
    json_payload = {
        "question": question,
        "llm_provider": llm_provider,
        "llm_model": llm_model,
        "temperature": temperature,
        "max_tokens": max_tokens,
        "session_id": session_id,
        "rag_enabled": rag_enabled,
    }
    async with httpx.AsyncClient() as client:
        try:
            # Use client.stream() to initiate a streaming request.
            # The first argument is the HTTP method ("POST"), followed by the URL,
            # and then other request parameters like `json` payload.
            async with client.stream(
                "POST", # HTTP method
                f"{API_BASE_URL}/generate_stream", # URL
                json=json_payload, # Request body
                timeout=None # Allow long timeouts for LLM calls
            ) as response:
                response.raise_for_status() # Raise an exception for HTTP errors (4xx or 5xx)

                # Stream the response content by iterating over aiter_bytes()
                async for chunk in response.aiter_bytes():
                    yield chunk.decode("utf-8")

        except httpx.HTTPStatusError as e:
            error_text = f"Status code: {e.response.status_code}. Response: "
            try:
                # Ensure the response body is read before accessing .text
                # and to prevent "Attempted to access streaming response content..."
                await e.response.aread()
                error_text += e.response.text
            except Exception as read_exc:
                error_text += f"(Failed to read error response body: {read_exc})"

            st.error(f"Backend HTTP error: {error_text}")
<<<<<<< HEAD

=======
>>>>>>> 6b8ab27a
            # Ensure the response is closed/drained on error to prevent resource leaks
            if e.response and not e.response.is_closed:
                await e.response.aclose()
            raise # Re-raise the exception to propagate it to the calling function
        except httpx.RequestError as e:
            st.error(f"Network error communicating with backend: {e}")
            st.info(f"Please ensure the FastAPI backend is running at {API_BASE_URL}")
            raise # Re-raise the exception
        except Exception as e:
            st.error(f"An unexpected error occurred during API call: {e}")
            raise

async def save_chat_message_to_backend(
    session_id: str,
    role: str,
    message: str,
    llm_provider: str,
    llm_model: str
):
    """Saves a chat message to the backend database."""
    json_payload = {
        "session_id": session_id,
        "role": role,
        "message": message,
        "llm_provider": llm_provider,
        "llm_model": llm_model
    }
    async with httpx.AsyncClient() as client:
        try:
            response = await client.post(f"{API_BASE_URL}/chat_history/", json=json_payload)
            response.raise_for_status()
        except httpx.HTTPStatusError as e:
            st.error(f"Failed to save chat message (HTTP Error): {e.response.status_code} - {e.response.text}")
            raise
        except httpx.RequestError as e:
            st.error(f"Network error saving chat message: {e}")
            raise
        except Exception as e:
            st.error(f"An unexpected error occurred while saving chat message: {e}")
            raise

async def get_chat_history_from_backend(session_id: str) -> List[Dict[str, Any]]:
    """Retrieves chat history for a given session ID from the backend."""
    async with httpx.AsyncClient() as client:
        try:
            response = await client.get(f"{API_BASE_URL}/chat_history/{session_id}")
            response.raise_for_status()
            return response.json()
        except httpx.HTTPStatusError as e:
            st.error(f"Failed to retrieve chat history (HTTP Error): {e.response.status_code} - {e.response.text}")
            return []
        except httpx.RequestError as e:
            st.error(f"Network error retrieving chat history: {e}")
            return []
        except Exception as e:
            st.error(f"An unexpected error occurred while retrieving chat history: {e}")
            return []

async def get_notes_from_backend() -> List[Dict[str, Any]]:
    """Retrieves all notes from the backend."""
    async with httpx.AsyncClient() as client:
        try:
            response = await client.get(f"{API_BASE_URL}/notes/")
            response.raise_for_status()
            return response.json()
        except httpx.HTTPStatusError as e:
            st.error(f"Failed to retrieve notes (HTTP Error): {e.response.status_code} - {e.response.text}")
            return []
        except httpx.RequestError as e:
            st.error(f"Network error retrieving notes: {e}")
            return []
        except Exception as e:
            st.error(f"An unexpected error occurred while retrieving notes: {e}")
            return []

async def create_note_backend(title: str, content: str) -> Optional[Dict[str, Any]]:
    """Creates a new note via the backend."""
    json_payload = {"title": title, "content": content}
    async with httpx.AsyncClient() as client:
        try:
            response = await client.post(f"{API_BASE_URL}/notes/", json=json_payload)
            response.raise_for_status()
            st.success("Note created successfully!")
            return response.json()
        except httpx.HTTPStatusError as e:
            st.error(f"Failed to create note (HTTP Error): {e.response.status_code} - {e.response.text}")
            return None
        except httpx.RequestError as e:
            st.error(f"Network error creating note: {e}")
            return None
        except Exception as e:
            st.error(f"An unexpected error occurred while creating note: {e}")
            return None

async def update_note_backend(note_id: int, title: str, content: str) -> Optional[Dict[str, Any]]:
    """Updates an existing note via the backend."""
    json_payload = {"title": title, "content": content}
    async with httpx.AsyncClient() as client:
        try:
            response = await client.put(f"{API_BASE_URL}/notes/{note_id}", json=json_payload)
            response.raise_for_status()
            st.success("Note updated successfully!")
            return response.json()
        except httpx.HTTPStatusError as e:
            st.error(f"Failed to update note (HTTP Error): {e.response.status_code} - {e.response.text}")
            return None
        except httpx.RequestError as e:
            st.error(f"Network error updating note: {e}")
            return None
        except Exception as e:
            st.error(f"An unexpected error occurred while updating note: {e}")
            return None

async def delete_note_backend(note_id: int) -> bool:
    """Deletes a note via the backend."""
    async with httpx.AsyncClient() as client:
        try:
            response = await client.delete(f"{API_BASE_URL}/notes/{note_id}")
            response.raise_for_status()
            st.success("Note deleted successfully!")
            return True
        except httpx.HTTPStatusError as e:
            st.error(f"Failed to delete note (HTTP Error): {e.response.status_code} - {e.response.text}")
            return False
        except httpx.RequestError as e:
            st.error(f"Network error deleting note: {e}")
            return False
        except Exception as e:
            st.error(f"An unexpected error occurred while deleting note: {e}")
            return False<|MERGE_RESOLUTION|>--- conflicted
+++ resolved
@@ -81,10 +81,6 @@
                 error_text += f"(Failed to read error response body: {read_exc})"
 
             st.error(f"Backend HTTP error: {error_text}")
-<<<<<<< HEAD
-
-=======
->>>>>>> 6b8ab27a
             # Ensure the response is closed/drained on error to prevent resource leaks
             if e.response and not e.response.is_closed:
                 await e.response.aclose()
