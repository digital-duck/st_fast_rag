--- conflicted
+++ resolved
@@ -101,10 +101,7 @@
                     "llm_model": st.session_state.llm_model      # Include for history display consistency
                 })
 
-<<<<<<< HEAD
-                # The assistant's message is already saved by the backend's /generate_stream endpoint.
-                # No need to call save_chat_message_to_backend here for the assistant's response.
-=======
+
                 # fix duplicate saving of assistant message
                 # # The assistant's message is already saved by the backend's /generate_stream endpoint.
                 # # No need to call save_chat_message_to_backend here for the assistant's response.
@@ -116,7 +113,7 @@
                 #     llm_provider=st.session_state.llm_provider,
                 #     llm_model=st.session_state.llm_model
                 # )
->>>>>>> 6b8ab27a
+
 
                 # No need to reload entire history here, as we just appended it.
                 # The backend has already persisted it.
